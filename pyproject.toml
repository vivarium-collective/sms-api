--- conflicted
+++ resolved
@@ -1,10 +1,6 @@
 [project]
 name = "sms_api"
-<<<<<<< HEAD
 version = "0.2.50-dev"
-=======
-version = "0.2.48-dev"
->>>>>>> f2df0ebe
 description = "This is the api server for Vivarium simulation services."
 authors = [{ name = "Alex Patrie", email = "alexanderpatrie@gmail.com" }, { name = "Jim Schaff", email = "jschaff@gmail.com" }]
 requires-python = "==3.12.9"

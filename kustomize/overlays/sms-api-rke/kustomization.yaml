apiVersion: kustomize.config.k8s.io/v1beta1
kind: Kustomization

# STABLE SRI WORKING VERSION:
# - name: ghcr.io/vivarium-collective/sms-api
#   newTag: 0.2.15-dev

namespace: sms-api-rke-temp

images:
<<<<<<< HEAD
  - name: ghcr.io/biosimulations/sms-api
    newTag: 0.2.45-dev  # 0.2.30-dev
=======
  - name: ghcr.io/vivarium-collective/sms-api
    newTag: 0.2.44-dev  # 0.2.30-dev
  - name: ghcr.io/vivarium-collective/pathway-tools
    newTag: 0.1.0
>>>>>>> 8c54c73a

replicas:
  - count: 1
    name: api
  - count: 1
    name: ptools

resources:
#  - ingress.yaml
  - api-cache-pvc.yaml
  - nats-svc.yaml
  - haproxy-ssh-svc.yaml
  - secret-ghcr.yaml
  - secret-shared.yaml
  - secret-ssh.yaml
  - ../../config/sms-api-rke
  - ../../base<|MERGE_RESOLUTION|>--- conflicted
+++ resolved
@@ -8,15 +8,10 @@
 namespace: sms-api-rke-temp
 
 images:
-<<<<<<< HEAD
   - name: ghcr.io/biosimulations/sms-api
     newTag: 0.2.45-dev  # 0.2.30-dev
-=======
-  - name: ghcr.io/vivarium-collective/sms-api
-    newTag: 0.2.44-dev  # 0.2.30-dev
   - name: ghcr.io/vivarium-collective/pathway-tools
     newTag: 0.1.0
->>>>>>> 8c54c73a
 
 replicas:
   - count: 1

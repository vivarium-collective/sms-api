--- conflicted
+++ resolved
@@ -187,7 +187,6 @@
 ```
 ````
 
-<<<<<<< HEAD
 # _Workflow_ - Making a change and reflecting it locally:
 
 1. Make your changes
@@ -200,11 +199,9 @@
 ```bash
 kubectl get secret sms-postgres-cluster-app -n postgres-cluster -o jsonpath="{.data.password}" | base64 -d
 ```
-=======
 
 
 ### making updates
 
 ./scripts/build_and_push.sh
 kubectl kustomize overlays/sms-api-local | kubectl apply -f -
->>>>>>> f1edcad3
